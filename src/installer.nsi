﻿;LOOT NSIS Installer Script

;--------------------------------
;Include NSIS files.

    !include "MUI2.nsh"
    !include "x64.nsh"
    !include "LogicLib.nsh"
    !include "nsDialogs.nsh"

;--------------------------------
;General

    ; Display Unicode text correctly.
    Unicode true

    ;Name, file and version info for installer.
    Name "LOOT v0.7.0"
    OutFile "..\build\LOOT Installer.exe"
    VIProductVersion 0.7.0.0

    ;Request application privileges for Windows Vista/7
    RequestExecutionLevel admin

    ;Icon for installer\uninstaller
    !define MUI_ICON "..\resources\icon.ico"
    !define MUI_UNICON "..\resources\icon.ico"

    ; This causes an "are you sure?" message to be displayed if you try to quit the installer or uninstaller.
    !define MUI_ABORTWARNING
    !define MUI_UNABORTWARNING

    ;Checks that the installer's CRC is correct.
    CRCCheck force

    ;The SOLID lzma compressor gives the best compression ratio.
    SetCompressor /SOLID lzma

    ;Default install directory.
    InstallDir "$PROGRAMFILES\LOOT"
    InstallDirRegKey HKLM "Software\LOOT" "Installed Path"

;--------------------------------
; Helper Function

Function ReplaceLineStr
 Exch $R0 ; string to replace that whole line with
 Exch
 Exch $R1 ; string that line should start with
 Exch
 Exch 2
 Exch $R2 ; file
 Push $R3 ; file handle
 Push $R4 ; temp file
 Push $R5 ; temp file handle
 Push $R6 ; global
 Push $R7 ; input string length
 Push $R8 ; line string length
 Push $R9 ; global

  StrLen $R7 $R1

  GetTempFileName $R4

  FileOpen $R5 $R4 w
  FileOpen $R3 $R2 r

  ReadLoop:
  ClearErrors
   FileRead $R3 $R6
    IfErrors Done

   StrLen $R8 $R6
   StrCpy $R9 $R6 $R7 -$R8
   StrCmp $R9 $R1 0 +3

    FileWrite $R5 "$R0$\r$\n"
    Goto ReadLoop

    FileWrite $R5 $R6
    Goto ReadLoop

  Done:

  FileClose $R3
  FileClose $R5

  SetDetailsPrint none
   Delete $R2
   Rename $R4 $R2
  SetDetailsPrint both

 Pop $R9
 Pop $R8
 Pop $R7
 Pop $R6
 Pop $R5
 Pop $R4
 Pop $R3
 Pop $R2
 Pop $R1
 Pop $R0
FunctionEnd

;--------------------------------
<<<<<<< HEAD
;General

	;Name, file and version info for installer.
	Name "LOOT v0.6.1"
	OutFile "..\build\LOOT Installer.exe"
	VIProductVersion 0.6.1.0

	;Request application privileges for Windows Vista/7
	RequestExecutionLevel admin

	;Icon for installer\uninstaller
	!define MUI_ICON "..\resources\icon.ico"
	!define MUI_UNICON "..\resources\icon.ico"

	; This causes an "are you sure?" message to be displayed if you try to quit the installer or uninstaller.
	!define MUI_ABORTWARNING
	!define MUI_UNABORTWARNING

	;Checks that the installer's CRC is correct.
	CRCCheck force

	;The SOLID lzma compressor gives the best compression ratio.
	SetCompressor /SOLID lzma

    ;Default install directory.
    InstallDir "$PROGRAMFILES\LOOT"
    InstallDirRegKey HKLM "Software\LOOT" "Installed Path"

;--------------------------------
=======
>>>>>>> 49e5eb55
;Pages

    !define MUI_CUSTOMFUNCTION_GUIINIT onGUIInit

    !insertmacro MUI_PAGE_WELCOME
    !insertmacro MUI_PAGE_DIRECTORY
    !insertmacro MUI_PAGE_INSTFILES
    !define MUI_FINISHPAGE_NOAUTOCLOSE
    !define MUI_FINISHPAGE_RUN "$INSTDIR\LOOT.exe"
    !define MUI_FINISHPAGE_RUN_TEXT "$(Text_Run)"
    !define MUI_FINISHPAGE_SHOWREADME "$INSTDIR\Docs\LOOT Readme.html"
    !define MUI_FINISHPAGE_SHOWREADME_TEXT "$(Text_ShowReadme)"
    !insertmacro MUI_PAGE_FINISH

    !insertmacro MUI_UNPAGE_WELCOME
    !insertmacro MUI_UNPAGE_COMPONENTS
    !insertmacro MUI_UNPAGE_CONFIRM
    !insertmacro MUI_UNPAGE_INSTFILES

;--------------------------------
;Languages

    !insertmacro MUI_LANGUAGE "English"
    !insertmacro MUI_LANGUAGE "Russian"
    !insertmacro MUI_LANGUAGE "German"
    !insertmacro MUI_LANGUAGE "Spanish"
    !insertmacro MUI_LANGUAGE "SimpChinese"
    !insertmacro MUI_LANGUAGE "French"
    !insertmacro MUI_LANGUAGE "Polish"
    !insertmacro MUI_LANGUAGE "Finnish"
    !insertmacro MUI_LANGUAGE "Danish"
    !insertmacro MUI_LANGUAGE "Korean"
    !insertmacro MUI_RESERVEFILE_LANGDLL

;--------------------------------
;English Strings

<<<<<<< HEAD
	VIAddVersionKey /LANG=${LANG_ENGLISH} "ProductName" "LOOT"
	VIAddVersionKey /LANG=${LANG_ENGLISH} "CompanyName" "LOOT Team"
	VIAddVersionKey /LANG=${LANG_ENGLISH} "LegalCopyright" "© 2009-2014 LOOT Team"
	VIAddVersionKey /LANG=${LANG_ENGLISH} "FileDescription" "Installer for LOOT 0.6.1"
	VIAddVersionKey /LANG=${LANG_ENGLISH} "FileVersion" "0.6.1"
=======
    VIAddVersionKey /LANG=${LANG_ENGLISH} "ProductName" "LOOT"
    VIAddVersionKey /LANG=${LANG_ENGLISH} "CompanyName" "LOOT Team"
    VIAddVersionKey /LANG=${LANG_ENGLISH} "LegalCopyright" "© 2009-2015 LOOT Team"
    VIAddVersionKey /LANG=${LANG_ENGLISH} "FileDescription" "Installer for LOOT 0.7.0"
    VIAddVersionKey /LANG=${LANG_ENGLISH} "FileVersion" "0.7.0"
>>>>>>> 49e5eb55

    LangString TEXT_MESSAGEBOX ${LANG_ENGLISH} "LOOT is already installed, and must be uninstalled before continuing. $\n$\nClick `OK` to remove the previous version or `Cancel` to cancel this upgrade."
    LangString TEXT_RUN ${LANG_ENGLISH} "Run LOOT"
    LangString TEXT_SHOWREADME ${LANG_ENGLISH} "View Readme"
    LangString TEXT_MAIN ${LANG_ENGLISH} "All LOOT's files, minus userlists and settings file."
    LangString TEXT_USERFILES ${LANG_ENGLISH} "LOOT's userlist files and settings file."

;--------------------------------
;Russian (Русский) Strings

<<<<<<< HEAD
	VIAddVersionKey /LANG=${LANG_RUSSIAN} "ProductName" "LOOT"
	VIAddVersionKey /LANG=${LANG_RUSSIAN} "CompanyName" "LOOT Team"
	VIAddVersionKey /LANG=${LANG_RUSSIAN} "LegalCopyright" "© 2009-2014 LOOT Team"
	VIAddVersionKey /LANG=${LANG_RUSSIAN} "FileDescription" "Установщик для LOOT 0.6.1"
	VIAddVersionKey /LANG=${LANG_RUSSIAN} "FileVersion" "0.6.1"
=======
    VIAddVersionKey /LANG=${LANG_RUSSIAN} "ProductName" "LOOT"
    VIAddVersionKey /LANG=${LANG_RUSSIAN} "CompanyName" "LOOT Team"
    VIAddVersionKey /LANG=${LANG_RUSSIAN} "LegalCopyright" "© 2009-2015 LOOT Team"
    VIAddVersionKey /LANG=${LANG_RUSSIAN} "FileDescription" "Установщик для LOOT 0.7.0"
    VIAddVersionKey /LANG=${LANG_RUSSIAN} "FileVersion" "0.7.0"
>>>>>>> 49e5eb55

    LangString TEXT_MESSAGEBOX ${LANG_RUSSIAN} "LOOT уже установлен и должен быть удален перед продолжением. $\n$\nНажмите `OK` для удаления предыдущей версии или `Отмена` для отмены обновления."
    LangString TEXT_RUN ${LANG_RUSSIAN} "Запустить LOOT"
    LangString TEXT_SHOWREADME ${LANG_RUSSIAN} "Просмотр документации"
    LangString TEXT_MAIN ${LANG_RUSSIAN} "Все файлы LOOT, кроме пользовательских списков и файла настроек"
    LangString TEXT_USERFILES ${LANG_RUSSIAN} "Файлы пользовательских списков LOOT и файл настроек."

;--------------------------------
;French (Français) Strings

<<<<<<< HEAD
	VIAddVersionKey /LANG=${LANG_FRENCH} "ProductName" "LOOT"
	VIAddVersionKey /LANG=${LANG_FRENCH} "CompanyName" "LOOT Team"
	VIAddVersionKey /LANG=${LANG_FRENCH} "LegalCopyright" "© 2009-2014 LOOT Team"
	VIAddVersionKey /LANG=${LANG_FRENCH} "FileDescription" "Programme d'installation pour LOOT 0.6.1"
	VIAddVersionKey /LANG=${LANG_FRENCH} "FileVersion" "0.6.1"
=======
    VIAddVersionKey /LANG=${LANG_FRENCH} "ProductName" "LOOT"
    VIAddVersionKey /LANG=${LANG_FRENCH} "CompanyName" "LOOT Team"
    VIAddVersionKey /LANG=${LANG_FRENCH} "LegalCopyright" "© 2009-2015 LOOT Team"
    VIAddVersionKey /LANG=${LANG_FRENCH} "FileDescription" "Programme d'installation pour LOOT 0.7.0"
    VIAddVersionKey /LANG=${LANG_FRENCH} "FileVersion" "0.7.0"
>>>>>>> 49e5eb55

    LangString TEXT_MESSAGEBOX ${LANG_FRENCH} "LOOT est déjà installé, et doit être désinstallé avant de continuer. $\n$\nCliquer sur `OK` pour désinstaller la version précédente ou 'Annuler' pour annuler la mise à jour."
    LangString TEXT_RUN ${LANG_FRENCH} "Lancer LOOT"
    LangString TEXT_SHOWREADME ${LANG_FRENCH} "Afficher la documentation"
    LangString TEXT_MAIN ${LANG_FRENCH} "Tous les fichiers de LOOT, sauf les userlists et les règlages."
    LangString TEXT_USERFILES ${LANG_FRENCH} "L'userlist de LOOT et les règlages."

;--------------------------------
;Spanish (castellano) Strings

<<<<<<< HEAD
	VIAddVersionKey /LANG=${LANG_SPANISH} "ProductName" "LOOT"
	VIAddVersionKey /LANG=${LANG_SPANISH} "CompanyName" "LOOT Team"
	VIAddVersionKey /LANG=${LANG_SPANISH} "LegalCopyright" "© 2009-2014 LOOT Team"
	VIAddVersionKey /LANG=${LANG_SPANISH} "FileDescription" "El instalador para LOOT 0.6.1"
	VIAddVersionKey /LANG=${LANG_SPANISH} "FileVersion" "0.6.1"
=======
    VIAddVersionKey /LANG=${LANG_SPANISH} "ProductName" "LOOT"
    VIAddVersionKey /LANG=${LANG_SPANISH} "CompanyName" "LOOT Team"
    VIAddVersionKey /LANG=${LANG_SPANISH} "LegalCopyright" "© 2009-2015 LOOT Team"
    VIAddVersionKey /LANG=${LANG_SPANISH} "FileDescription" "El instalador para LOOT 0.7.0"
    VIAddVersionKey /LANG=${LANG_SPANISH} "FileVersion" "0.7.0"
>>>>>>> 49e5eb55

    LangString TEXT_MESSAGEBOX ${LANG_SPANISH} "LOOT está instalado, y debe ser desinstalado antes de continuar. $\n$\nPresione `OK` para eliminar la versión anterior o `Cancel` para cancelar la actualización."
    LangString TEXT_RUN ${LANG_SPANISH} "Ejecutar LOOT"
    LangString TEXT_SHOWREADME ${LANG_SPANISH} "Ver Léame"
    LangString TEXT_MAIN ${LANG_SPANISH} "Todos los archivos de LOOT, menos la lista de usuario y configuraciónes."
    LangString TEXT_USERFILES ${LANG_SPANISH} "La lista de usuario y configuraciónes."

;--------------------------------
;Simplified Chinese (简体中文) Strings

<<<<<<< HEAD
	VIAddVersionKey /LANG=${LANG_SIMPCHINESE} "ProductName" "LOOT"
	VIAddVersionKey /LANG=${LANG_SIMPCHINESE} "CompanyName" "LOOT Team"
	VIAddVersionKey /LANG=${LANG_SIMPCHINESE} "LegalCopyright" "© 2009-2014 LOOT Team"
	VIAddVersionKey /LANG=${LANG_SIMPCHINESE} "FileDescription" "LOOT 0.6.1安装包"
	VIAddVersionKey /LANG=${LANG_SIMPCHINESE} "FileVersion" "0.6.1"
=======
    VIAddVersionKey /LANG=${LANG_SIMPCHINESE} "ProductName" "LOOT"
    VIAddVersionKey /LANG=${LANG_SIMPCHINESE} "CompanyName" "LOOT Team"
    VIAddVersionKey /LANG=${LANG_SIMPCHINESE} "LegalCopyright" "© 2009-2015 LOOT Team"
    VIAddVersionKey /LANG=${LANG_SIMPCHINESE} "FileDescription" "LOOT 0.7.0安装包"
    VIAddVersionKey /LANG=${LANG_SIMPCHINESE} "FileVersion" "0.7.0"
>>>>>>> 49e5eb55

    LangString TEXT_MESSAGEBOX ${LANG_SIMPCHINESE} "检测到旧版LOOT，您需要先卸载旧版才能安装新版。$\n$\n点击“确定”卸载旧版本或者“取消”取消更新。"
    LangString TEXT_RUN ${LANG_SIMPCHINESE} "运行LOOT"
    LangString TEXT_SHOWREADME ${LANG_SIMPCHINESE} "查看说明"
    LangString TEXT_MAIN ${LANG_SIMPCHINESE} "所有LOOT文件（除userlist和配置文件）"
    LangString TEXT_USERFILES ${LANG_SIMPCHINESE} "LOOT的userlist和配置文件。"

;--------------------------------
;Polish (POLSKI) Strings

<<<<<<< HEAD
	VIAddVersionKey /LANG=${LANG_POLISH} "ProductName" "LOOT"
	VIAddVersionKey /LANG=${LANG_POLISH} "CompanyName" "LOOT Team"
	VIAddVersionKey /LANG=${LANG_POLISH} "LegalCopyright" "© 2009-2014 LOOT Team"
	VIAddVersionKey /LANG=${LANG_POLISH} "FileDescription" "Instalator dla LOOT 0.6.1"
	VIAddVersionKey /LANG=${LANG_POLISH} "FileVersion" "0.6.1"
=======
    VIAddVersionKey /LANG=${LANG_POLISH} "ProductName" "LOOT"
    VIAddVersionKey /LANG=${LANG_POLISH} "CompanyName" "LOOT Team"
    VIAddVersionKey /LANG=${LANG_POLISH} "LegalCopyright" "© 2009-2015 LOOT Team"
    VIAddVersionKey /LANG=${LANG_POLISH} "FileDescription" "Instalator dla LOOT 0.7.0"
    VIAddVersionKey /LANG=${LANG_POLISH} "FileVersion" "0.7.0"
>>>>>>> 49e5eb55

    LangString TEXT_MESSAGEBOX ${LANG_POLISH} "LOOT jest już zainstalowany i musi zostać odinstalowany przed instalowaniem tej wersji. $\n$\nClick `OK` aby odinstalować lub `Cancel` aby anulować aktualizację."
    LangString TEXT_RUN ${LANG_POLISH} " Uruchom LOOT"
    LangString TEXT_SHOWREADME ${LANG_POLISH} "Czytaj Readme"
    LangString TEXT_MAIN ${LANG_POLISH} "Wszystkie pliki LOOT bez ustawień i plików użytkownika."
    LangString TEXT_USERFILES ${LANG_POLISH} "Wszystkie pliki LOOT oraz ustawienia użytkownika ."

;--------------------------------
;Finnish Strings

<<<<<<< HEAD
	VIAddVersionKey /LANG=${LANG_FINNISH} "ProductName" "LOOT"
	VIAddVersionKey /LANG=${LANG_FINNISH} "CompanyName" "LOOT Team"
	VIAddVersionKey /LANG=${LANG_FINNISH} "LegalCopyright" "© 2009-2014 LOOT Team"
	VIAddVersionKey /LANG=${LANG_FINNISH} "FileDescription" "LOOT 0.6.1 Asennusohjelma"
	VIAddVersionKey /LANG=${LANG_FINNISH} "FileVersion" "0.6.1"
=======
    VIAddVersionKey /LANG=${LANG_FINNISH} "ProductName" "LOOT"
    VIAddVersionKey /LANG=${LANG_FINNISH} "CompanyName" "LOOT Team"
    VIAddVersionKey /LANG=${LANG_FINNISH} "LegalCopyright" "© 2009-2015 LOOT Team"
    VIAddVersionKey /LANG=${LANG_FINNISH} "FileDescription" "LOOT 0.7.0 Asennusohjelma"
    VIAddVersionKey /LANG=${LANG_FINNISH} "FileVersion" "0.7.0"
>>>>>>> 49e5eb55

    LangString TEXT_MESSAGEBOX ${LANG_FINNISH} "LOOT on jo asennettu ja vanha asennus on poistettava ennen jatkamista. $\n$\nKlikkaa 'OK' poistaaksesi vanhan version tai 'Peruuta' peruuttaaksesi päivityksen."
    LangString TEXT_RUN ${LANG_FINNISH} "Käynnistä LOOT"
    LangString TEXT_SHOWREADME ${LANG_FINNISH} "Näytä readme"
    LangString TEXT_MAIN ${LANG_FINNISH} "Kaikki LOOTin tiedostot paitsi käyttäjälistat ja asetukset."
    LangString TEXT_USERFILES ${LANG_FINNISH} "LOOTin käyttäjälistat ja asetukset."

;--------------------------------
;German Strings

<<<<<<< HEAD
	VIAddVersionKey /LANG=${LANG_GERMAN} "ProductName" "LOOT"
	VIAddVersionKey /LANG=${LANG_GERMAN} "CompanyName" "LOOT Team"
	VIAddVersionKey /LANG=${LANG_GERMAN} "LegalCopyright" "© 2009-2014 LOOT Team"
	VIAddVersionKey /LANG=${LANG_GERMAN} "FileDescription" "Installationsprogramm LOOT 0.6.1"
	VIAddVersionKey /LANG=${LANG_GERMAN} "FileVersion" "0.6.1"
=======
    VIAddVersionKey /LANG=${LANG_GERMAN} "ProductName" "LOOT"
    VIAddVersionKey /LANG=${LANG_GERMAN} "CompanyName" "LOOT Team"
    VIAddVersionKey /LANG=${LANG_GERMAN} "LegalCopyright" "© 2009-2015 LOOT Team"
    VIAddVersionKey /LANG=${LANG_GERMAN} "FileDescription" "Installationsprogramm LOOT 0.7.0"
    VIAddVersionKey /LANG=${LANG_GERMAN} "FileVersion" "0.7.0"

    LangString TEXT_MESSAGEBOX ${LANG_GERMAN} "LOOT ist bereits installiert und muss zunächst deinstalliert werden. $\n$\nKlicken Sie auf 'OK', um die frühere Version zu deinstallieren oder auf 'Abbrechen', um diese Installation abzubrechen."
    LangString TEXT_RUN ${LANG_GERMAN} "LOOT starten"
    LangString TEXT_SHOWREADME ${LANG_GERMAN} "Readme öffnen"
    LangString TEXT_MAIN ${LANG_GERMAN} "Alle LOOT Dateien mit Ausnahme der Benutzerlisten-Dateien und Konfigurationsdateien."
    LangString TEXT_USERFILES ${LANG_GERMAN} "LOOT Benutzerlisten-Dateien und Konfigurationsdateien."

;--------------------------------
;Danish (dansk) Strings

    VIAddVersionKey /LANG=${LANG_DANISH} "ProductName" "LOOT"
    VIAddVersionKey /LANG=${LANG_DANISH} "CompanyName" "LOOT Team"
    VIAddVersionKey /LANG=${LANG_DANISH} "LegalCopyright" "© 2009-2015 LOOT Team"
    VIAddVersionKey /LANG=${LANG_DANISH} "FileDescription" "Installationsprogram for LOOT 0.7.0"
    VIAddVersionKey /LANG=${LANG_DANISH} "FileVersion" "0.7.0"

    LangString TEXT_MESSAGEBOX ${LANG_DANISH} "LOOT er allerede installeret og skal afinstalleres før du fortsætter. $\n$\nTryk på »OK« for at fjerne den forrige version eller »Annuller« for at annullere opdateringen."
    LangString TEXT_RUN ${LANG_DANISH} "Kør LOOT"
    LangString TEXT_SHOWREADME ${LANG_DANISH} "Vis Readme"
    LangString TEXT_MAIN ${LANG_DANISH} "Alle LOOT's filer, undtagen brugerlister og indstillingsfiler."
    LangString TEXT_USERFILES ${LANG_DANISH} "LOOT's brugerliste- og indstillingsfile."

;--------------------------------
;Korean (한국어) Strings

	VIAddVersionKey /LANG=${LANG_KOREAN} "ProductName" "LOOT"
	VIAddVersionKey /LANG=${LANG_KOREAN} "CompanyName" "LOOT Team"
	VIAddVersionKey /LANG=${LANG_KOREAN} "LegalCopyright" "© 2009-2015 LOOT Team"
	VIAddVersionKey /LANG=${LANG_KOREAN} "FileDescription" "LOOT 0.7.0 인스톨러"
	VIAddVersionKey /LANG=${LANG_KOREAN} "FileVersion" "0.7.0"
>>>>>>> 49e5eb55

	LangString TEXT_MESSAGEBOX ${LANG_KOREAN} "Loot가 이미 설치되있으며, 진행하기 전에 제거해야합니다. $\n$\n'확인'을 클릭하면 이전 버전을 제거하며, '취소'를 클릭하면 업그레이드를 취소합니다."
	LangString TEXT_RUN ${LANG_KOREAN} "LOOT 실행"
	LangString TEXT_SHOWREADME ${LANG_KOREAN} "추가 정보 보기"
	LangString TEXT_MAIN ${LANG_KOREAN} "유저리스트와 설정을 제외한 LOOT의 모든 파일."
	LangString TEXT_USERFILES ${LANG_KOREAN} "LOOT의 유저리스트와 설정 파일."

;--------------------------------
;Initialisations

    Var InstallPath ;Path to existing LOOT install.

    Function .onInit

        !insertmacro MUI_LANGDLL_DISPLAY

    FunctionEnd

    Function onGUIInit
        ; First check to see if LOOT is already installed via installer, and launch the existing uninstaller if so.
        ReadRegStr $InstallPath HKLM "Software\LOOT" "Installed Path"
        ${If} $InstallPath != ""
            IfFileExists "$InstallPath\Uninstall.exe" 0 +8
                MessageBox MB_OKCANCEL|MB_ICONQUESTION "$(Text_MessageBox)" IDOK cont IDCANCEL cancel
                cancel:
                    Quit
                cont:
                    ExecWait '$InstallPath\Uninstall.exe _?=$InstallPath' ;Run the uninstaller in its folder and wait until it's done.
                    Delete "$InstallPath\Uninstall.exe"
                    RMDir "$InstallPath"
        ${EndIf}
    FunctionEnd

    Function un.onInit

        !insertmacro MUI_LANGDLL_DISPLAY

    FunctionEnd

;--------------------------------
;Installer Sections

    Section "Installer Section"

        ;Install executable.
        SetOutPath "$INSTDIR"
        File "..\build\Release\LOOT.exe"
        File "..\build\Release\d3dcompiler_47.dll"
        File "..\build\Release\libEGL.dll"
        File "..\build\Release\libGLESv2.dll"
        File "..\build\Release\libcef.dll"
        File "..\build\Release\wow_helper.exe"
        File "..\build\Release\cef.pak"
        File "..\build\Release\cef_100_percent.pak"
        File "..\build\Release\cef_200_percent.pak"
        File "..\build\Release\devtools_resources.pak"
        File "..\build\Release\icudtl.dat"

        ;Install UI files.
        SetOutPath "$INSTDIR\resources\report"
        File "..\resources\report\index.html"
        SetOutPath "$INSTDIR\resources\report\bower_components\marked\lib"
        File "..\resources\report\bower_components\marked\lib\marked.js"
        SetOutPath "$INSTDIR\resources\report\bower_components\Jed"
        File "..\resources\report\bower_components\Jed\jed.js"
        SetOutPath "$INSTDIR\resources\report\bower_components\jed-gettext-parser"
        File "..\resources\report\bower_components\jed-gettext-parser\jedGettextParser.js"
        SetOutPath "$INSTDIR\resources\report\fonts"
        File "..\resources\report\fonts\*"
        SetOutPath "$INSTDIR\resources\report\js"
        File "..\resources\report\js\events.js"
        File "..\resources\report\js\filters.js"
        File "..\resources\report\js\helpers.js"
        File "..\resources\report\js\l10n.js"
        File "..\resources\report\js\loot.js"
        File "..\resources\report\js\plugin.js"

        ;Install documentation images.
        SetOutPath "$INSTDIR\docs\images"
        File "..\docs\images\*"

        ;Install licenses.
        SetOutPath "$INSTDIR\docs\licenses"
        File "..\docs\licenses\*"

        ;Now install readme files.
        SetOutPath "$INSTDIR\docs"
        File "..\docs\LOOT Metadata Syntax.html"
        File "..\docs\LOOT Readme.html"

        ;Now install language files.
        SetOutPath "$INSTDIR\resources\l10n\ru\LC_MESSAGES"
        File "..\resources\l10n\ru\LC_MESSAGES\loot.mo"
        SetOutPath "$INSTDIR\resources\l10n\es\LC_MESSAGES"
        File "..\resources\l10n\es\LC_MESSAGES\loot.mo"
        SetOutPath "$INSTDIR\resources\l10n\zh_CN\LC_MESSAGES"
        File "..\resources\l10n\zh_CN\LC_MESSAGES\loot.mo"
        SetOutPath "$INSTDIR\resources\l10n\fr\LC_MESSAGES"
        File "..\resources\l10n\fr\LC_MESSAGES\loot.mo"
        SetOutPath "$INSTDIR\resources\l10n\pl\LC_MESSAGES"
        File "..\resources\l10n\pl\LC_MESSAGES\loot.mo"
        SetOutPath "$INSTDIR\resources\l10n\pt_BR\LC_MESSAGES"
        File "..\resources\l10n\pt_BR\LC_MESSAGES\loot.mo"
        SetOutPath "$INSTDIR\resources\l10n\fi\LC_MESSAGES"
        File "..\resources\l10n\fi\LC_MESSAGES\loot.mo"
        SetOutPath "$INSTDIR\resources\l10n\de\LC_MESSAGES"
        File "..\resources\l10n\de\LC_MESSAGES\loot.mo"
        SetOutPath "$INSTDIR\resources\l10n\da\LC_MESSAGES"
        File "..\resources\l10n\da\LC_MESSAGES\loot.mo"
        SetOutPath "$INSTDIR\resources\l10n\ko\LC_MESSAGES"
        File "..\resources\l10n\ko\LC_MESSAGES\loot.mo"


        ;Install settings file.
        SetOutPath "$LOCALAPPDATA\LOOT"
        File "..\resources\settings.yaml"

        ;Write language setting to settings.yaml.
        StrCmp $LANGUAGE ${LANG_RUSSIAN} 0 +5
            Push "$LOCALAPPDATA\LOOT\settings.yaml"
            Push "Language:"
            Push "Language: ru"
            Call ReplaceLineStr
        StrCmp $LANGUAGE ${LANG_SPANISH} 0 +5
            Push "$LOCALAPPDATA\LOOT\settings.yaml"
            Push "Language:"
            Push "Language: es"
            Call ReplaceLineStr
        StrCmp $LANGUAGE ${LANG_SIMPCHINESE} 0 +5
            Push "$LOCALAPPDATA\LOOT\settings.yaml"
            Push "Language:"
            Push "Language: zh_CN"
            Call ReplaceLineStr
        StrCmp $LANGUAGE ${LANG_FRENCH} 0 +5
            Push "$LOCALAPPDATA\LOOT\settings.yaml"
            Push "Language:"
            Push "Language: fr"
            Call ReplaceLineStr
        StrCmp $LANGUAGE ${LANG_POLISH} 0 +5
            Push "$LOCALAPPDATA\LOOT\settings.yaml"
            Push "Language:"
            Push "Language: pl"
            Call ReplaceLineStr
        ;StrCmp $LANGUAGE ${LANG_PORTUGUESEBR} 0 +5
        ;    Push "$LOCALAPPDATA\LOOT\settings.yaml"
        ;    Push "Language:"
        ;    Push "Language: pt_BR"
        ;    Call ReplaceLineStr
        StrCmp $LANGUAGE ${LANG_FINNISH} 0 +5
            Push "$LOCALAPPDATA\LOOT\settings.yaml"
            Push "Language:"
            Push "Language: fi"
            Call ReplaceLineStr
        StrCmp $LANGUAGE ${LANG_GERMAN} 0 +5
            Push "$LOCALAPPDATA\LOOT\settings.yaml"
            Push "Language:"
            Push "Language: de"
            Call ReplaceLineStr
        StrCmp $LANGUAGE ${LANG_DANISH} 0 +5
            Push "$LOCALAPPDATA\LOOT\settings.yaml"
            Push "Language:"
            Push "Language: da"
            Call ReplaceLineStr
        StrCmp $LANGUAGE ${LANG_KOREAN} 0 +5
            Push "$LOCALAPPDATA\LOOT\settings.yaml"
            Push "Language:"
            Push "Language: ko"
            Call ReplaceLineStr

<<<<<<< HEAD
		;Add Start Menu shortcuts. Set out path back to $INSTDIR otherwise the shortcuts start in the wrong place.
		;Set Shell Var Context to all so that shortcuts are installed for all users, not just admin.
		SetOutPath "$INSTDIR"
		SetShellVarContext all
		CreateDirectory "$SMPROGRAMS\LOOT"
		CreateShortCut "$SMPROGRAMS\LOOT\LOOT.lnk" "$INSTDIR\LOOT.exe"
		CreateShortCut "$SMPROGRAMS\LOOT\Uninstall.lnk" "$INSTDIR\Uninstall.exe"
		CreateShortCut "$SMPROGRAMS\LOOT\Readme.lnk" "$INSTDIR\Docs\LOOT Readme.html"


		;Store installation folder in registry key.
		WriteRegStr HKLM "Software\LOOT" "Installed Path" "$INSTDIR"
		;Write registry keys for Windows' uninstaller.
		WriteRegStr HKLM "Software\Microsoft\Windows\CurrentVersion\Uninstall\LOOT" "DisplayName" "LOOT"
		WriteRegStr HKLM "Software\Microsoft\Windows\CurrentVersion\Uninstall\LOOT" "UninstallString" '"$INSTDIR\Uninstall.exe"'
		WriteRegStr HKLM "Software\Microsoft\Windows\CurrentVersion\Uninstall\LOOT" "URLInfoAbout" 'http://loot.github.io/'
		WriteRegStr HKLM "Software\Microsoft\Windows\CurrentVersion\Uninstall\LOOT" "HelpLink" 'http://loot.github.io/'
		WriteRegStr HKLM "Software\Microsoft\Windows\CurrentVersion\Uninstall\LOOT" "Publisher" 'LOOT Development Team'
		WriteRegStr HKLM "Software\Microsoft\Windows\CurrentVersion\Uninstall\LOOT" "DisplayVersion" '0.6.1'
		WriteRegDWORD HKLM "Software\Microsoft\Windows\CurrentVersion\Uninstall\LOOT" "NoModify" 1
		WriteRegDWORD HKLM "Software\Microsoft\Windows\CurrentVersion\Uninstall\LOOT" "NoRepair" 1

		;Create uninstaller
		WriteUninstaller "$INSTDIR\Uninstall.exe"

	SectionEnd
=======
        ;Add Start Menu shortcuts. Set out path back to $INSTDIR otherwise the shortcuts start in the wrong place.
        ;Set Shell Var Context to all so that shortcuts are installed for all users, not just admin.
        SetOutPath "$INSTDIR"
        SetShellVarContext all
        CreateDirectory "$SMPROGRAMS\LOOT"
        CreateShortCut "$SMPROGRAMS\LOOT\LOOT.lnk" "$INSTDIR\LOOT.exe"
        CreateShortCut "$SMPROGRAMS\LOOT\Uninstall.lnk" "$INSTDIR\Uninstall.exe"
        CreateShortCut "$SMPROGRAMS\LOOT\Readme.lnk" "$INSTDIR\Docs\LOOT Readme.html"


        ;Store installation folder in registry key.
        WriteRegStr HKLM "Software\LOOT" "Installed Path" "$INSTDIR"
        ;Write registry keys for Windows' uninstaller.
        WriteRegStr HKLM "Software\Microsoft\Windows\CurrentVersion\Uninstall\LOOT" "DisplayName" "LOOT"
        WriteRegStr HKLM "Software\Microsoft\Windows\CurrentVersion\Uninstall\LOOT" "UninstallString" '"$INSTDIR\Uninstall.exe"'
        WriteRegStr HKLM "Software\Microsoft\Windows\CurrentVersion\Uninstall\LOOT" "URLInfoAbout" 'http://loot.github.io/'
        WriteRegStr HKLM "Software\Microsoft\Windows\CurrentVersion\Uninstall\LOOT" "HelpLink" 'http://loot.github.io/'
        WriteRegStr HKLM "Software\Microsoft\Windows\CurrentVersion\Uninstall\LOOT" "Publisher" 'LOOT Development Team'
        WriteRegStr HKLM "Software\Microsoft\Windows\CurrentVersion\Uninstall\LOOT" "DisplayVersion" '0.7.0'
        WriteRegDWORD HKLM "Software\Microsoft\Windows\CurrentVersion\Uninstall\LOOT" "NoModify" 1
        WriteRegDWORD HKLM "Software\Microsoft\Windows\CurrentVersion\Uninstall\LOOT" "NoRepair" 1

        ;Create uninstaller
        WriteUninstaller "$INSTDIR\Uninstall.exe"

    SectionEnd
>>>>>>> 49e5eb55

;--------------------------------
;Uninstaller Section


    Section "un.LOOT" Main

        ;Remove main executables.
        Delete "$INSTDIR\LOOT.exe"
        Delete "$INSTDIR\d3dcompiler_47.dll"
        Delete "$INSTDIR\libEGL.dll"
        Delete "$INSTDIR\libGLESv2.dll"
        Delete "$INSTDIR\libcef.dll"
        Delete "$INSTDIR\wow_helper.exe"
        Delete "$INSTDIR\cef.pak"
        Delete "$INSTDIR\cef_100_percent.pak"
        Delete "$INSTDIR\cef_200_percent.pak"
        Delete "$INSTDIR\devtools_resources.pak"
        Delete "$INSTDIR\icudtl.dat"

        ;Remove readme images.
        RMDir /r "$INSTDIR\docs\images"

        ;Remove licenses.
        RMDir /r "$INSTDIR\docs\licenses"

        ;Remove readme files.
        Delete "$INSTDIR\docs\LOOT Metadata Syntax.html"
        Delete "$INSTDIR\docs\LOOT Readme.html"
        RMDir  "$INSTDIR\docs"

        ;Remove resource files.
        Delete "$INSTDIR\resources\report\index.html"
        Delete "$INSTDIR\resources\report\bower_components\marked\lib\marked.js"
        Delete "$INSTDIR\resources\report\bower_components\Jed\jed.js"
        Delete "$INSTDIR\resources\report\bower_components\jed-gettext-parser\jedGettextParser.js"
        RMDir /r "$INSTDIR\resources\report\fonts"
        Delete "$INSTDIR\resources\report\js\events.js"
        Delete "$INSTDIR\resources\report\js\filters.js"
        Delete "$INSTDIR\resources\report\js\helpers.js"
        Delete "$INSTDIR\resources\report\js\l10n.js"
        Delete "$INSTDIR\resources\report\js\loot.js"
        Delete "$INSTDIR\resources\report\js\plugin.js"
        RMDir /r "$INSTDIR\resources\report"

        ;Remove language files.
        Delete "$INSTDIR\resources\l10n\ru\LC_MESSAGES\loot.mo"
        Delete "$INSTDIR\resources\l10n\es\LC_MESSAGES\loot.mo"
        Delete "$INSTDIR\resources\l10n\zh_CN\LC_MESSAGES\loot.mo"
        Delete "$INSTDIR\resources\l10n\fr\LC_MESSAGES\loot.mo"
        Delete "$INSTDIR\resources\l10n\pl\LC_MESSAGES\loot.mo"
        Delete "$INSTDIR\resources\l10n\pt_BR\LC_MESSAGES\loot.mo"
        Delete "$INSTDIR\resources\l10n\fi\LC_MESSAGES\loot.mo"
        Delete "$INSTDIR\resources\l10n\de\LC_MESSAGES\loot.mo"
        Delete "$INSTDIR\resources\l10n\da\LC_MESSAGES\loot.mo"
        Delete "$INSTDIR\resources\l10n\ko\LC_MESSAGES\loot.mo"
        RMDir  "$INSTDIR\resources\l10n\ru\LC_MESSAGES"
        RMDir  "$INSTDIR\resources\l10n\ru"
        RMDir  "$INSTDIR\resources\l10n\es\LC_MESSAGES"
        RMDir  "$INSTDIR\resources\l10n\es"
        RMDir  "$INSTDIR\resources\l10n\zh_CN\LC_MESSAGES"
        RMDir  "$INSTDIR\resources\l10n\zh_CN"
        RMDir  "$INSTDIR\resources\l10n\fr\LC_MESSAGES"
        RMDir  "$INSTDIR\resources\l10n\fr"
        RMDir  "$INSTDIR\resources\l10n\pl\LC_MESSAGES"
        RMDir  "$INSTDIR\resources\l10n\pl"
        RMDir  "$INSTDIR\resources\l10n\pt_BR\LC_MESSAGES"
        RMDir  "$INSTDIR\resources\l10n\pt_BR"
        RMDir  "$INSTDIR\resources\l10n\fi\LC_MESSAGES"
        RMDir  "$INSTDIR\resources\l10n\fi"
        RMDir  "$INSTDIR\resources\l10n\de\LC_MESSAGES"
        RMDir  "$INSTDIR\resources\l10n\de"
        RMDir  "$INSTDIR\resources\l10n\da\LC_MESSAGES"
        RMDir  "$INSTDIR\resources\l10n\da"
        RMDir  "$INSTDIR\resources\l10n\ko\LC_MESSAGES"
        RMDir  "$INSTDIR\resources\l10n\ko"
        RMDir  "$INSTDIR\resources\l10n"
        RMDir  "$INSTDIR\resources"

        ;Now we have to remove the files LOOT generates when it runs.
        Delete "$LOCALAPPDATA\LOOT\LOOTDebugLog.txt"
        ;Trying to delete a file that doesn't exist doesn't cause an error, so delete all games' files.
        ;This doesn't handle user-defined games.
        Delete "$LOCALAPPDATA\LOOT\Oblivion\masterlist.yaml"
        Delete "$LOCALAPPDATA\LOOT\Skyrim\masterlist.yaml"
        Delete "$LOCALAPPDATA\LOOT\Fallout3\masterlist.yaml"
        Delete "$LOCALAPPDATA\LOOT\FalloutNV\masterlist.yaml"
        ;Delete repositories.
        RMDir /r "$LOCALAPPDATA\LOOT\Oblivion\.git"
        RMDir /r "$LOCALAPPDATA\LOOT\Skyrim\.git"
        RMDir /r "$LOCALAPPDATA\LOOT\Fallout3\.git"
        RMDir /r "$LOCALAPPDATA\LOOT\FalloutNV\.git"
        ;Try deleting folders.
        RMDir  "$LOCALAPPDATA\LOOT\Oblivion"
        RMDir  "$LOCALAPPDATA\LOOT\Skyrim"
        RMDir  "$LOCALAPPDATA\LOOT\Fallout3"
        RMDir  "$LOCALAPPDATA\LOOT\FalloutNV"
        RMDir  "$LOCALAPPDATA\LOOT"


        ;Remove uninstaller.
        Delete "$INSTDIR\Uninstall.exe"

        ;Remove install directory.
        RMDir "$INSTDIR"

        ;Delete registry key.
        DeleteRegKey HKLM "Software\LOOT"

        ;Delete stupid Windows created registry keys:
        DeleteRegKey HKCU "Software\LOOT"
        DeleteRegKey HKLM "Software\Wow6432Node\Microsoft\Windows\CurrentVersion\Uninstall\LOOT"
        DeleteRegKey HKLM "Software\Microsoft\Windows\CurrentVersion\Uninstall\LOOT"
        DeleteRegKey HKCU "Software\Microsoft\Windows\CurrentVersion\App Management\ARPCache\LOOT"
        DeleteRegValue HKCR "Local Settings\Software\Microsoft\Windows\Shell\MuiCache" "$INSTDIR"
        DeleteRegValue HKCR "Local Settings\Software\Microsoft\Windows\Shell\MuiCache" "$INSTDIR\LOOT.exe"
        DeleteRegValue HKCR "Local Settings\Software\Microsoft\Windows\Shell\MuiCache" "$INSTDIR\Uninstall.exe"
        DeleteRegValue HKCU "Software\Classes\Local Settings\Software\Microsoft\Windows\Shell\MuiCache" "$INSTDIR"
        DeleteRegValue HKCU "Software\Classes\Local Settings\Software\Microsoft\Windows\Shell\MuiCache" "$INSTDIR\LOOT.exe"
        DeleteRegValue HKCU "Software\Classes\Local Settings\Software\Microsoft\Windows\Shell\MuiCache" "$INSTDIR\Uninstall.exe"
        DeleteRegValue HKCU "Software\Microsoft\Windows\ShellNoRoam\MuiCache" "$INSTDIR"
        DeleteRegValue HKCU "Software\Microsoft\Windows\ShellNoRoam\MuiCache" "$INSTDIR\LOOT.exe"
        DeleteRegValue HKCU "Software\Microsoft\Windows\ShellNoRoam\MuiCache" "$INSTDIR\Uninstall.exe"

        ;Delete Start Menu folder.
        SetShellVarContext all
        RMDir /r "$SMPROGRAMS\LOOT"

    SectionEnd

    Section /o "un.User Files" UserFiles
        ;The following user files are only removed if set to.
        Delete "$LOCALAPPDATA\LOOT\LOOTDebugLog.txt"
        Delete "$LOCALAPPDATA\LOOT\CEFDebugLog.txt"
        Delete "$LOCALAPPDATA\LOOT\settings.yaml"
        Delete "$LOCALAPPDATA\LOOT\Oblivion\userlist.yaml"
        Delete "$LOCALAPPDATA\LOOT\Skyrim\userlist.yaml"
        Delete "$LOCALAPPDATA\LOOT\Fallout3\userlist.yaml"
        Delete "$LOCALAPPDATA\LOOT\FalloutNV\userlist.yaml"
        ;Also try removing the folders storing them, in case they are otherwise empty.
        RMDir  "$LOCALAPPDATA\LOOT\Oblivion"
        RMDir  "$LOCALAPPDATA\LOOT\Skyrim"
        RMDir  "$LOCALAPPDATA\LOOT\Fallout3"
        RMDir  "$LOCALAPPDATA\LOOT\FalloutNV"
        ;Try removing install directory.
        RMDir  "$LOCALAPPDATA\LOOT"
    SectionEnd

;--------------------------------
;Languages - Description Strings

    !insertmacro MUI_UNFUNCTION_DESCRIPTION_BEGIN
      !insertmacro MUI_DESCRIPTION_TEXT ${Main} "$(Text_Main)"
      !insertmacro MUI_DESCRIPTION_TEXT ${UserFiles} "$(Text_UserFiles)"
    !insertmacro MUI_UNFUNCTION_DESCRIPTION_END

;--------------------------------<|MERGE_RESOLUTION|>--- conflicted
+++ resolved
@@ -103,38 +103,6 @@
 FunctionEnd
 
 ;--------------------------------
-<<<<<<< HEAD
-;General
-
-	;Name, file and version info for installer.
-	Name "LOOT v0.6.1"
-	OutFile "..\build\LOOT Installer.exe"
-	VIProductVersion 0.6.1.0
-
-	;Request application privileges for Windows Vista/7
-	RequestExecutionLevel admin
-
-	;Icon for installer\uninstaller
-	!define MUI_ICON "..\resources\icon.ico"
-	!define MUI_UNICON "..\resources\icon.ico"
-
-	; This causes an "are you sure?" message to be displayed if you try to quit the installer or uninstaller.
-	!define MUI_ABORTWARNING
-	!define MUI_UNABORTWARNING
-
-	;Checks that the installer's CRC is correct.
-	CRCCheck force
-
-	;The SOLID lzma compressor gives the best compression ratio.
-	SetCompressor /SOLID lzma
-
-    ;Default install directory.
-    InstallDir "$PROGRAMFILES\LOOT"
-    InstallDirRegKey HKLM "Software\LOOT" "Installed Path"
-
-;--------------------------------
-=======
->>>>>>> 49e5eb55
 ;Pages
 
     !define MUI_CUSTOMFUNCTION_GUIINIT onGUIInit
@@ -172,19 +140,11 @@
 ;--------------------------------
 ;English Strings
 
-<<<<<<< HEAD
-	VIAddVersionKey /LANG=${LANG_ENGLISH} "ProductName" "LOOT"
-	VIAddVersionKey /LANG=${LANG_ENGLISH} "CompanyName" "LOOT Team"
-	VIAddVersionKey /LANG=${LANG_ENGLISH} "LegalCopyright" "© 2009-2014 LOOT Team"
-	VIAddVersionKey /LANG=${LANG_ENGLISH} "FileDescription" "Installer for LOOT 0.6.1"
-	VIAddVersionKey /LANG=${LANG_ENGLISH} "FileVersion" "0.6.1"
-=======
     VIAddVersionKey /LANG=${LANG_ENGLISH} "ProductName" "LOOT"
     VIAddVersionKey /LANG=${LANG_ENGLISH} "CompanyName" "LOOT Team"
     VIAddVersionKey /LANG=${LANG_ENGLISH} "LegalCopyright" "© 2009-2015 LOOT Team"
     VIAddVersionKey /LANG=${LANG_ENGLISH} "FileDescription" "Installer for LOOT 0.7.0"
     VIAddVersionKey /LANG=${LANG_ENGLISH} "FileVersion" "0.7.0"
->>>>>>> 49e5eb55
 
     LangString TEXT_MESSAGEBOX ${LANG_ENGLISH} "LOOT is already installed, and must be uninstalled before continuing. $\n$\nClick `OK` to remove the previous version or `Cancel` to cancel this upgrade."
     LangString TEXT_RUN ${LANG_ENGLISH} "Run LOOT"
@@ -195,19 +155,11 @@
 ;--------------------------------
 ;Russian (Русский) Strings
 
-<<<<<<< HEAD
-	VIAddVersionKey /LANG=${LANG_RUSSIAN} "ProductName" "LOOT"
-	VIAddVersionKey /LANG=${LANG_RUSSIAN} "CompanyName" "LOOT Team"
-	VIAddVersionKey /LANG=${LANG_RUSSIAN} "LegalCopyright" "© 2009-2014 LOOT Team"
-	VIAddVersionKey /LANG=${LANG_RUSSIAN} "FileDescription" "Установщик для LOOT 0.6.1"
-	VIAddVersionKey /LANG=${LANG_RUSSIAN} "FileVersion" "0.6.1"
-=======
     VIAddVersionKey /LANG=${LANG_RUSSIAN} "ProductName" "LOOT"
     VIAddVersionKey /LANG=${LANG_RUSSIAN} "CompanyName" "LOOT Team"
     VIAddVersionKey /LANG=${LANG_RUSSIAN} "LegalCopyright" "© 2009-2015 LOOT Team"
     VIAddVersionKey /LANG=${LANG_RUSSIAN} "FileDescription" "Установщик для LOOT 0.7.0"
     VIAddVersionKey /LANG=${LANG_RUSSIAN} "FileVersion" "0.7.0"
->>>>>>> 49e5eb55
 
     LangString TEXT_MESSAGEBOX ${LANG_RUSSIAN} "LOOT уже установлен и должен быть удален перед продолжением. $\n$\nНажмите `OK` для удаления предыдущей версии или `Отмена` для отмены обновления."
     LangString TEXT_RUN ${LANG_RUSSIAN} "Запустить LOOT"
@@ -218,19 +170,11 @@
 ;--------------------------------
 ;French (Français) Strings
 
-<<<<<<< HEAD
-	VIAddVersionKey /LANG=${LANG_FRENCH} "ProductName" "LOOT"
-	VIAddVersionKey /LANG=${LANG_FRENCH} "CompanyName" "LOOT Team"
-	VIAddVersionKey /LANG=${LANG_FRENCH} "LegalCopyright" "© 2009-2014 LOOT Team"
-	VIAddVersionKey /LANG=${LANG_FRENCH} "FileDescription" "Programme d'installation pour LOOT 0.6.1"
-	VIAddVersionKey /LANG=${LANG_FRENCH} "FileVersion" "0.6.1"
-=======
     VIAddVersionKey /LANG=${LANG_FRENCH} "ProductName" "LOOT"
     VIAddVersionKey /LANG=${LANG_FRENCH} "CompanyName" "LOOT Team"
     VIAddVersionKey /LANG=${LANG_FRENCH} "LegalCopyright" "© 2009-2015 LOOT Team"
     VIAddVersionKey /LANG=${LANG_FRENCH} "FileDescription" "Programme d'installation pour LOOT 0.7.0"
     VIAddVersionKey /LANG=${LANG_FRENCH} "FileVersion" "0.7.0"
->>>>>>> 49e5eb55
 
     LangString TEXT_MESSAGEBOX ${LANG_FRENCH} "LOOT est déjà installé, et doit être désinstallé avant de continuer. $\n$\nCliquer sur `OK` pour désinstaller la version précédente ou 'Annuler' pour annuler la mise à jour."
     LangString TEXT_RUN ${LANG_FRENCH} "Lancer LOOT"
@@ -241,19 +185,11 @@
 ;--------------------------------
 ;Spanish (castellano) Strings
 
-<<<<<<< HEAD
-	VIAddVersionKey /LANG=${LANG_SPANISH} "ProductName" "LOOT"
-	VIAddVersionKey /LANG=${LANG_SPANISH} "CompanyName" "LOOT Team"
-	VIAddVersionKey /LANG=${LANG_SPANISH} "LegalCopyright" "© 2009-2014 LOOT Team"
-	VIAddVersionKey /LANG=${LANG_SPANISH} "FileDescription" "El instalador para LOOT 0.6.1"
-	VIAddVersionKey /LANG=${LANG_SPANISH} "FileVersion" "0.6.1"
-=======
     VIAddVersionKey /LANG=${LANG_SPANISH} "ProductName" "LOOT"
     VIAddVersionKey /LANG=${LANG_SPANISH} "CompanyName" "LOOT Team"
     VIAddVersionKey /LANG=${LANG_SPANISH} "LegalCopyright" "© 2009-2015 LOOT Team"
     VIAddVersionKey /LANG=${LANG_SPANISH} "FileDescription" "El instalador para LOOT 0.7.0"
     VIAddVersionKey /LANG=${LANG_SPANISH} "FileVersion" "0.7.0"
->>>>>>> 49e5eb55
 
     LangString TEXT_MESSAGEBOX ${LANG_SPANISH} "LOOT está instalado, y debe ser desinstalado antes de continuar. $\n$\nPresione `OK` para eliminar la versión anterior o `Cancel` para cancelar la actualización."
     LangString TEXT_RUN ${LANG_SPANISH} "Ejecutar LOOT"
@@ -264,19 +200,11 @@
 ;--------------------------------
 ;Simplified Chinese (简体中文) Strings
 
-<<<<<<< HEAD
-	VIAddVersionKey /LANG=${LANG_SIMPCHINESE} "ProductName" "LOOT"
-	VIAddVersionKey /LANG=${LANG_SIMPCHINESE} "CompanyName" "LOOT Team"
-	VIAddVersionKey /LANG=${LANG_SIMPCHINESE} "LegalCopyright" "© 2009-2014 LOOT Team"
-	VIAddVersionKey /LANG=${LANG_SIMPCHINESE} "FileDescription" "LOOT 0.6.1安装包"
-	VIAddVersionKey /LANG=${LANG_SIMPCHINESE} "FileVersion" "0.6.1"
-=======
     VIAddVersionKey /LANG=${LANG_SIMPCHINESE} "ProductName" "LOOT"
     VIAddVersionKey /LANG=${LANG_SIMPCHINESE} "CompanyName" "LOOT Team"
     VIAddVersionKey /LANG=${LANG_SIMPCHINESE} "LegalCopyright" "© 2009-2015 LOOT Team"
     VIAddVersionKey /LANG=${LANG_SIMPCHINESE} "FileDescription" "LOOT 0.7.0安装包"
     VIAddVersionKey /LANG=${LANG_SIMPCHINESE} "FileVersion" "0.7.0"
->>>>>>> 49e5eb55
 
     LangString TEXT_MESSAGEBOX ${LANG_SIMPCHINESE} "检测到旧版LOOT，您需要先卸载旧版才能安装新版。$\n$\n点击“确定”卸载旧版本或者“取消”取消更新。"
     LangString TEXT_RUN ${LANG_SIMPCHINESE} "运行LOOT"
@@ -287,19 +215,11 @@
 ;--------------------------------
 ;Polish (POLSKI) Strings
 
-<<<<<<< HEAD
-	VIAddVersionKey /LANG=${LANG_POLISH} "ProductName" "LOOT"
-	VIAddVersionKey /LANG=${LANG_POLISH} "CompanyName" "LOOT Team"
-	VIAddVersionKey /LANG=${LANG_POLISH} "LegalCopyright" "© 2009-2014 LOOT Team"
-	VIAddVersionKey /LANG=${LANG_POLISH} "FileDescription" "Instalator dla LOOT 0.6.1"
-	VIAddVersionKey /LANG=${LANG_POLISH} "FileVersion" "0.6.1"
-=======
     VIAddVersionKey /LANG=${LANG_POLISH} "ProductName" "LOOT"
     VIAddVersionKey /LANG=${LANG_POLISH} "CompanyName" "LOOT Team"
     VIAddVersionKey /LANG=${LANG_POLISH} "LegalCopyright" "© 2009-2015 LOOT Team"
     VIAddVersionKey /LANG=${LANG_POLISH} "FileDescription" "Instalator dla LOOT 0.7.0"
     VIAddVersionKey /LANG=${LANG_POLISH} "FileVersion" "0.7.0"
->>>>>>> 49e5eb55
 
     LangString TEXT_MESSAGEBOX ${LANG_POLISH} "LOOT jest już zainstalowany i musi zostać odinstalowany przed instalowaniem tej wersji. $\n$\nClick `OK` aby odinstalować lub `Cancel` aby anulować aktualizację."
     LangString TEXT_RUN ${LANG_POLISH} " Uruchom LOOT"
@@ -310,19 +230,11 @@
 ;--------------------------------
 ;Finnish Strings
 
-<<<<<<< HEAD
-	VIAddVersionKey /LANG=${LANG_FINNISH} "ProductName" "LOOT"
-	VIAddVersionKey /LANG=${LANG_FINNISH} "CompanyName" "LOOT Team"
-	VIAddVersionKey /LANG=${LANG_FINNISH} "LegalCopyright" "© 2009-2014 LOOT Team"
-	VIAddVersionKey /LANG=${LANG_FINNISH} "FileDescription" "LOOT 0.6.1 Asennusohjelma"
-	VIAddVersionKey /LANG=${LANG_FINNISH} "FileVersion" "0.6.1"
-=======
     VIAddVersionKey /LANG=${LANG_FINNISH} "ProductName" "LOOT"
     VIAddVersionKey /LANG=${LANG_FINNISH} "CompanyName" "LOOT Team"
     VIAddVersionKey /LANG=${LANG_FINNISH} "LegalCopyright" "© 2009-2015 LOOT Team"
     VIAddVersionKey /LANG=${LANG_FINNISH} "FileDescription" "LOOT 0.7.0 Asennusohjelma"
     VIAddVersionKey /LANG=${LANG_FINNISH} "FileVersion" "0.7.0"
->>>>>>> 49e5eb55
 
     LangString TEXT_MESSAGEBOX ${LANG_FINNISH} "LOOT on jo asennettu ja vanha asennus on poistettava ennen jatkamista. $\n$\nKlikkaa 'OK' poistaaksesi vanhan version tai 'Peruuta' peruuttaaksesi päivityksen."
     LangString TEXT_RUN ${LANG_FINNISH} "Käynnistä LOOT"
@@ -333,13 +245,6 @@
 ;--------------------------------
 ;German Strings
 
-<<<<<<< HEAD
-	VIAddVersionKey /LANG=${LANG_GERMAN} "ProductName" "LOOT"
-	VIAddVersionKey /LANG=${LANG_GERMAN} "CompanyName" "LOOT Team"
-	VIAddVersionKey /LANG=${LANG_GERMAN} "LegalCopyright" "© 2009-2014 LOOT Team"
-	VIAddVersionKey /LANG=${LANG_GERMAN} "FileDescription" "Installationsprogramm LOOT 0.6.1"
-	VIAddVersionKey /LANG=${LANG_GERMAN} "FileVersion" "0.6.1"
-=======
     VIAddVersionKey /LANG=${LANG_GERMAN} "ProductName" "LOOT"
     VIAddVersionKey /LANG=${LANG_GERMAN} "CompanyName" "LOOT Team"
     VIAddVersionKey /LANG=${LANG_GERMAN} "LegalCopyright" "© 2009-2015 LOOT Team"
@@ -375,7 +280,6 @@
 	VIAddVersionKey /LANG=${LANG_KOREAN} "LegalCopyright" "© 2009-2015 LOOT Team"
 	VIAddVersionKey /LANG=${LANG_KOREAN} "FileDescription" "LOOT 0.7.0 인스톨러"
 	VIAddVersionKey /LANG=${LANG_KOREAN} "FileVersion" "0.7.0"
->>>>>>> 49e5eb55
 
 	LangString TEXT_MESSAGEBOX ${LANG_KOREAN} "Loot가 이미 설치되있으며, 진행하기 전에 제거해야합니다. $\n$\n'확인'을 클릭하면 이전 버전을 제거하며, '취소'를 클릭하면 업그레이드를 취소합니다."
 	LangString TEXT_RUN ${LANG_KOREAN} "LOOT 실행"
@@ -545,34 +449,6 @@
             Push "Language: ko"
             Call ReplaceLineStr
 
-<<<<<<< HEAD
-		;Add Start Menu shortcuts. Set out path back to $INSTDIR otherwise the shortcuts start in the wrong place.
-		;Set Shell Var Context to all so that shortcuts are installed for all users, not just admin.
-		SetOutPath "$INSTDIR"
-		SetShellVarContext all
-		CreateDirectory "$SMPROGRAMS\LOOT"
-		CreateShortCut "$SMPROGRAMS\LOOT\LOOT.lnk" "$INSTDIR\LOOT.exe"
-		CreateShortCut "$SMPROGRAMS\LOOT\Uninstall.lnk" "$INSTDIR\Uninstall.exe"
-		CreateShortCut "$SMPROGRAMS\LOOT\Readme.lnk" "$INSTDIR\Docs\LOOT Readme.html"
-
-
-		;Store installation folder in registry key.
-		WriteRegStr HKLM "Software\LOOT" "Installed Path" "$INSTDIR"
-		;Write registry keys for Windows' uninstaller.
-		WriteRegStr HKLM "Software\Microsoft\Windows\CurrentVersion\Uninstall\LOOT" "DisplayName" "LOOT"
-		WriteRegStr HKLM "Software\Microsoft\Windows\CurrentVersion\Uninstall\LOOT" "UninstallString" '"$INSTDIR\Uninstall.exe"'
-		WriteRegStr HKLM "Software\Microsoft\Windows\CurrentVersion\Uninstall\LOOT" "URLInfoAbout" 'http://loot.github.io/'
-		WriteRegStr HKLM "Software\Microsoft\Windows\CurrentVersion\Uninstall\LOOT" "HelpLink" 'http://loot.github.io/'
-		WriteRegStr HKLM "Software\Microsoft\Windows\CurrentVersion\Uninstall\LOOT" "Publisher" 'LOOT Development Team'
-		WriteRegStr HKLM "Software\Microsoft\Windows\CurrentVersion\Uninstall\LOOT" "DisplayVersion" '0.6.1'
-		WriteRegDWORD HKLM "Software\Microsoft\Windows\CurrentVersion\Uninstall\LOOT" "NoModify" 1
-		WriteRegDWORD HKLM "Software\Microsoft\Windows\CurrentVersion\Uninstall\LOOT" "NoRepair" 1
-
-		;Create uninstaller
-		WriteUninstaller "$INSTDIR\Uninstall.exe"
-
-	SectionEnd
-=======
         ;Add Start Menu shortcuts. Set out path back to $INSTDIR otherwise the shortcuts start in the wrong place.
         ;Set Shell Var Context to all so that shortcuts are installed for all users, not just admin.
         SetOutPath "$INSTDIR"
@@ -599,7 +475,6 @@
         WriteUninstaller "$INSTDIR\Uninstall.exe"
 
     SectionEnd
->>>>>>> 49e5eb55
 
 ;--------------------------------
 ;Uninstaller Section
